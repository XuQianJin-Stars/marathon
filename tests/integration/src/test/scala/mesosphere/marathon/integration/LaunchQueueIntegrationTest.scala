package mesosphere.marathon
package integration

import mesosphere.{AkkaIntegrationTest, WaitTestSupport}
import mesosphere.marathon.integration.setup._
import mesosphere.marathon.raml.App
import mesosphere.marathon.state.PathId._
import scala.concurrent.duration._

class LaunchQueueIntegrationTest extends AkkaIntegrationTest with EmbeddedMarathonTest {
  override def afterEach(): Unit = {
    marathon.deleteRoot(force = true)
    super.afterEach()
  }

  "LaunchQueue" should {
    "GET /v2/queue with an empty queue" in {
      Given("no pending deployments")
      marathon.listDeploymentsForBaseGroup().value should have size 0

      Then("the launch queue should be empty")
      val response = marathon.launchQueue()
      response should be(OK)

      val queue = response.value.queue
      queue should have size 0
    }

    "GET /v2/queue with pending app" in {
      Given("a new app with constraints that cannot be fulfilled")
      val c = Seq("nonExistent", "CLUSTER", "na")
      val appId = testBasePath / "app"
      val app = App(appId.toString, constraints = Set(c), cmd = Some("na"), instances = 5, portDefinitions = None)
      val create = marathon.createAppV2(app)
      create should be(Created)

      Then("the app shows up in the launch queue")
      eventually {
        val response = marathon.launchQueue()
        response should be(OK)

<<<<<<< HEAD
      // The LaunchQueue will currently only process one instance add at a time
      // Therefore, the LaunchQueue will only eventually report 5 queued instances
      eventually {
        val queue = response.value.queue
        queue should have size 1
        queue.head.app.id.toPath should be (appId)
        queue.head.count == 5
=======
        val queue = response.value.queue
        queue should have size 1
        queue.head.app.id.toPath should be (appId)
        queue.head.count should be (5)
>>>>>>> d7f302d7
      }
    }

    "GET /v2/queue with backed-off failing app" in {
      Given("a new app with constraints that cannot be fulfilled")
      val appId = testBasePath / "fail-app"
      val app = App(appId.toString, cmd = Some("exit 1"), instances = 1, portDefinitions = None, backoffSeconds = 60)
      val create = marathon.createAppV2(app)
      create should be(Created)

      Then("the app shows up in the launch queue")
      WaitTestSupport.waitUntil("Deployment is put in the deployment queue", 30.seconds) { marathon.launchQueue().value.queue.size == 1 }

      eventually {
        val response = marathon.launchQueue()
        response should be(OK)

        val queue = response.value.queue
        queue should have size 1
        queue.head.app.id.toPath should be (appId)
        queue.head.delay.timeLeftSeconds should be > 0
      }
    }
  }
}<|MERGE_RESOLUTION|>--- conflicted
+++ resolved
@@ -39,20 +39,14 @@
         val response = marathon.launchQueue()
         response should be(OK)
 
-<<<<<<< HEAD
-      // The LaunchQueue will currently only process one instance add at a time
-      // Therefore, the LaunchQueue will only eventually report 5 queued instances
-      eventually {
-        val queue = response.value.queue
-        queue should have size 1
-        queue.head.app.id.toPath should be (appId)
-        queue.head.count == 5
-=======
-        val queue = response.value.queue
-        queue should have size 1
-        queue.head.app.id.toPath should be (appId)
-        queue.head.count should be (5)
->>>>>>> d7f302d7
+        // The LaunchQueue will currently only process one instance add at a time
+        // Therefore, the LaunchQueue will only eventually report 5 queued instances
+        eventually {
+          val queue = response.value.queue
+          queue should have size 1
+          queue.head.app.id.toPath should be(appId)
+          queue.head.count should be(5)
+        }
       }
     }
 
