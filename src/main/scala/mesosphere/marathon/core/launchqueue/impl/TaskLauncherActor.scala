package mesosphere.marathon
package core.launchqueue.impl

import akka.stream.scaladsl.SourceQueue
import java.time.Clock

import akka.Done
import akka.actor._
import akka.event.LoggingReceive
import akka.pattern.pipe
import com.typesafe.scalalogging.StrictLogging
import mesosphere.marathon.core.flow.OfferReviver
import mesosphere.marathon.core.instance.Instance
import mesosphere.marathon.core.instance.update.InstanceUpdateOperation.RescheduleReserved
import mesosphere.marathon.core.instance.update.{InstanceDeleted, InstanceUpdateOperation, InstanceUpdated}
import mesosphere.marathon.core.launcher.{InstanceOp, InstanceOpFactory, OfferMatchResult}
import mesosphere.marathon.core.launchqueue.LaunchQueueConfig
import mesosphere.marathon.core.launchqueue.impl.TaskLauncherActor.RecheckIfBackOffUntilReached
import mesosphere.marathon.core.matcher.base.OfferMatcher
import mesosphere.marathon.core.matcher.base.OfferMatcher.{InstanceOpWithSource, MatchedInstanceOps}
import mesosphere.marathon.core.matcher.base.util.{ActorOfferMatcher, InstanceOpSourceDelegate}
import mesosphere.marathon.core.matcher.manager.OfferMatcherManager
import mesosphere.marathon.core.task.tracker.InstanceTracker
import mesosphere.marathon.state.{Region, RunSpec, Timestamp}
import mesosphere.marathon.stream.Implicits._
import org.apache.mesos.{Protos => Mesos}

import scala.async.Async.{async, await}
import scala.collection.mutable
import scala.concurrent.Promise
import scala.concurrent.duration._

private[launchqueue] object TaskLauncherActor {
  def props(
    config: LaunchQueueConfig,
    offerMatcherManager: OfferMatcherManager,
    clock: Clock,
    taskOpFactory: InstanceOpFactory,
    maybeOfferReviver: Option[OfferReviver],
    instanceTracker: InstanceTracker,
    rateLimiterActor: ActorRef,
    offerMatchStatistics: SourceQueue[OfferMatchStatistics.OfferMatchUpdate],
    localRegion: () => Option[Region])(
    runSpec: RunSpec): Props = {
    Props(new TaskLauncherActor(
      config,
      offerMatcherManager,
      clock, taskOpFactory,
      maybeOfferReviver,
      instanceTracker, rateLimiterActor, offerMatchStatistics,
      runSpec, localRegion))
  }

  sealed trait Requests

  case class Sync(runSpec: RunSpec) extends Requests

  /**
    * Results in rechecking whether we may launch tasks.
    */
  private case object RecheckIfBackOffUntilReached extends Requests

  case object Stop extends Requests

  val OfferOperationRejectedTimeoutReason: String =
    "InstanceLauncherActor: no accept received within timeout. " +
      "You can reconfigure the timeout with --task_operation_notification_timeout."
}

/**
  * Allows processing offers for starting tasks for the given app.
  */
private class TaskLauncherActor(
    config: LaunchQueueConfig,
    offerMatcherManager: OfferMatcherManager,
    clock: Clock,
    instanceOpFactory: InstanceOpFactory,
    maybeOfferReviver: Option[OfferReviver],
    instanceTracker: InstanceTracker,
    rateLimiterActor: ActorRef,
    offerMatchStatistics: SourceQueue[OfferMatchStatistics.OfferMatchUpdate],

    private[impl] var runSpec: RunSpec,
    localRegion: () => Option[Region]) extends Actor with StrictLogging with Stash {
  // scalastyle:on parameter.number

  /** instances that are in the tracker */
  private[impl] var instanceMap: Map[Instance.Id, Instance] = _

  private[impl] def inFlightInstanceOperations = instanceMap.values.filter(_.isProvisioned)

  private[this] val provisionTimeouts = mutable.Map.empty[Instance.Id, Cancellable]

  private[impl] def scheduledInstances: Iterable[Instance] = instanceMap.values.filter(_.isScheduled)

  def instancesToLaunch = scheduledInstances.size

  private[this] var recheckBackOff: Option[Cancellable] = None
  private[impl] var backOffUntil: Option[Timestamp] = None

  /** Decorator to use this actor as a [[OfferMatcher#TaskOpSource]] */
  private[this] val myselfAsLaunchSource = InstanceOpSourceDelegate(self)

  private[this] val startedAt = clock.now()

  override def preStart(): Unit = {
    super.preStart()

    syncInstances()

    logger.info(s"Started instanceLaunchActor for ${runSpec.id} version ${runSpec.version} with initial count $instancesToLaunch")
    rateLimiterActor ! RateLimiterActor.GetDelay(runSpec)
  }

  override def postStop(): Unit = {
    OfferMatcherRegistration.unregister()
    recheckBackOff.foreach(_.cancel())

    if (inFlightInstanceOperations.nonEmpty) {
      logger.warn(s"Actor shutdown while instances are in flight: ${inFlightInstanceOperations.map(_.instanceId).mkString(", ")}")
    }
    provisionTimeouts.valuesIterator.foreach(_.cancel())

    offerMatchStatistics.offer(OfferMatchStatistics.LaunchFinished(runSpec.id))

    super.postStop()

    logger.info(s"Stopped InstanceLauncherActor for ${runSpec.id} version ${runSpec.version}")
  }

  override def receive: Receive = waitForInitialDelay

  private[this] def waitForInitialDelay: Receive = LoggingReceive.withLabel("waitingForInitialDelay") {
    case RateLimiter.DelayUpdate(ref, delayUntil) if ref == runSpec.configRef =>
      logger.info(s"Got delay update for run spec ${ref.id}")
      stash()
      unstashAll()

      OfferMatcherRegistration.manageOfferMatcherStatus()
      context.become(active)
    case msg @ RateLimiter.DelayUpdate(ref, delayUntil) if ref != runSpec.configRef =>
      logger.warn(s"Received delay update for other run spec ${ref} and delay $delayUntil. Current run spec is ${runSpec.configRef}")
    case message: Any => stash()
  }

  private[this] def active: Receive = LoggingReceive.withLabel("active") {
    Seq(
      receiveStop,
      receiveSync,
      receiveDelayUpdate,
      receiveTaskLaunchNotification,
      receiveInstanceUpdate,
      receiveProcessOffers,
      receiveUnknown
    ).reduce(_.orElse[Any, Unit](_))
  }

  private[this] def receiveUnknown: Receive = {
    case msg: Any =>
      // fail fast and do not let the sender time out
      sender() ! Status.Failure(new IllegalStateException(s"Unhandled message: $msg"))
  }

  private[this] def receiveStop: Receive = {
    case TaskLauncherActor.Stop =>
      if (inFlightInstanceOperations.nonEmpty) {
        val taskIds = inFlightInstanceOperations.take(3).map(_.instanceId).mkString(", ")
        logger.info(
          s"Still waiting for ${inFlightInstanceOperations.size} inflight messages but stopping anyway. " +
            s"First three task ids: $taskIds"
        )
      }
      context.stop(self)
  }

  /**
    * Receive rate limiter updates.
    */
  private[this] def receiveDelayUpdate: Receive = {
    case RateLimiter.DelayUpdate(ref, maybeDelayUntil) if ref == runSpec.configRef =>
      val delayUntil = maybeDelayUntil.getOrElse(clock.now())

      if (!backOffUntil.contains(delayUntil)) {

        backOffUntil = Some(delayUntil)

        recheckBackOff.foreach(_.cancel())
        recheckBackOff = None

        val now: Timestamp = clock.now()
        if (backOffUntil.exists(_ > now)) {
          import context.dispatcher
          recheckBackOff = Some(
            context.system.scheduler.scheduleOnce(now until delayUntil, self, RecheckIfBackOffUntilReached)
          )
        }

        OfferMatcherRegistration.manageOfferMatcherStatus()
      }

      logger.debug(s"After delay update $status")

    case msg @ RateLimiter.DelayUpdate(ref, delayUntil) if ref != runSpec.configRef =>
      logger.warn(s"BUG! Received delay update for other run spec ${ref} and delay $delayUntil. Current run spec is ${runSpec.configRef}")

    case RecheckIfBackOffUntilReached => OfferMatcherRegistration.manageOfferMatcherStatus()
  }

  private[this] def receiveTaskLaunchNotification: Receive = {
    case InstanceOpSourceDelegate.InstanceOpRejected(op, TaskLauncherActor.OfferOperationRejectedTimeoutReason) =>
      // Reschedule instance with provision timeout..
      if (inFlightInstanceOperations.exists(_.instanceId == op.instanceId)) {
        instanceMap.get(op.instanceId).foreach { instance =>
          import scala.concurrent.ExecutionContext.Implicits.global

          logger.info(s"Reschedule ${instance.instanceId} because of provision timeout.")
          async {
            if (runSpec.isResident) {
              await(instanceTracker.process(RescheduleReserved(instance, runSpec.version)))
            } else {
              // Forget about old instance and schedule new one.
              await(instanceTracker.forceExpunge(instance.instanceId)): @silent
              await(instanceTracker.schedule(Instance.scheduled(runSpec)))
            }
          } pipeTo self
        }
      }

    case InstanceOpSourceDelegate.InstanceOpRejected(op, reason) =>
      logger.debug(s"Task op '${op.getClass.getSimpleName}' for ${op.instanceId} was REJECTED, reason '$reason', rescheduling. $status")
      syncInstance(op.instanceId)
      OfferMatcherRegistration.manageOfferMatcherStatus()
  }

  private[this] def receiveInstanceUpdate: Receive = {
    case update: InstanceUpdated =>
      if (update.condition.isTerminal & update.instance.isScheduled) {
        logger.info(s"receiveInstanceUpdate: ${update.id} is terminal (${update.condition}) and scheduled.")
        // A) If the app has constraints, we need to reconsider offers that
        // we already rejected. E.g. when a host:unique constraint prevented
        // us to launch tasks on a particular node before, we need to reconsider offers
        // of that node after a task on that node has died.
        //
        // B) If a reservation timed out, already rejected offers might become eligible for creating new reservations.
        if (runSpec.constraints.nonEmpty || (runSpec.isResident && shouldLaunchInstances)) {
          maybeOfferReviver.foreach(_.reviveOffers())
        }
      }
      syncInstance(update.instance.instanceId)
      OfferMatcherRegistration.manageOfferMatcherStatus()
      sender() ! Done

    case update: InstanceDeleted =>
      // if an instance was deleted, it's not needed anymore and we only have to remove it from the internal state
      logger.info(s"${update.instance.instanceId} was deleted. Will remove from internal state.")
      removeInstanceFromInternalState(update.instance.instanceId)
      OfferMatcherRegistration.manageOfferMatcherStatus()
  }

  /**
    * Update internal instance map.
    */
  private[this] def receiveSync: Receive = {
    case TaskLauncherActor.Sync(newRunSpec) =>
      val configChange = runSpec.isUpgrade(newRunSpec)
      if (configChange || runSpec.needsRestart(newRunSpec)) {
        logger.info(s"Received new run spec for ${newRunSpec.id} old version ${runSpec.version} to new version ${newRunSpec.version}")

        runSpec = newRunSpec // Side effect for suspendMatchingUntilWeGetBackoffDelayUpdate

        if (configChange) {
          suspendMatchingUntilWeGetBackoffDelayUpdate()
        }
      }

      OfferMatcherRegistration.manageOfferMatcherStatus()
      sender() ! Done
  }

  private[this] def suspendMatchingUntilWeGetBackoffDelayUpdate(): Unit = {
    // signal no interest in new offers until we get the back off delay.
    // this makes sure that we see unused offers again that we rejected for the old configuration.
    OfferMatcherRegistration.unregister()

    // get new back off delay, don't do anything until we get that.
    backOffUntil = None
    rateLimiterActor ! RateLimiterActor.GetDelay(runSpec)
    context.become(waitForInitialDelay)
  }

  private[this] def receiveProcessOffers: Receive = {
    case ActorOfferMatcher.MatchOffer(offer, promise) if !shouldLaunchInstances =>
      logger.debug(s"Ignoring offer ${offer.getId.getValue}: $status")
      promise.trySuccess(MatchedInstanceOps.noMatch(offer.getId))

    case ActorOfferMatcher.MatchOffer(offer, promise) =>
      logger.info(s"Matching offer ${offer.getId} and need to launch $instancesToLaunch tasks.")
      val reachableInstances = instanceMap.filterNotAs{
        case (_, instance) => instance.state.condition.isLost || instance.isScheduled
      }
      val matchRequest = InstanceOpFactory.Request(runSpec, offer, reachableInstances, scheduledInstances, localRegion())
      instanceOpFactory.matchOfferRequest(matchRequest) match {
        case matched: OfferMatchResult.Match =>
          logger.info(s"Matched offer ${offer.getId} for run spec ${runSpec.id}, ${runSpec.version}.")
          offerMatchStatistics.offer(OfferMatchStatistics.MatchResult(matched))
          handleInstanceOp(matched.instanceOp, offer, promise)
        case notMatched: OfferMatchResult.NoMatch =>
          logger.info(s"Did not match offer ${offer.getId} for run spec ${runSpec.id}, ${runSpec.version}.")
          offerMatchStatistics.offer(OfferMatchStatistics.MatchResult(notMatched))
          promise.trySuccess(MatchedInstanceOps.noMatch(offer.getId))
      }
  }

  def syncInstances(): Unit = {
    instanceMap = instanceTracker.instancesBySpecSync.instancesMap(runSpec.id).instanceMap
    val readable = instanceMap.values
      .map(i => s"${i.instanceId}:{condition: ${i.state.condition}, goal: ${i.state.goal}, version: ${i.runSpecVersion}, reservation: ${i.reservation}}")
      .mkString(", ")
    logger.info(s"Synced instance map to $readable")
  }

  def syncInstance(instanceId: Instance.Id): Unit = {
    instanceTracker.instancesBySpecSync.instance(instanceId) match {
      case Some(instance) =>
        instanceMap += instanceId -> instance

        // Only instances that scheduled or provisioned have not seen a Mesos update. The provision timeouts waits for
        // any Mesos update. Thus we can safely kill the provision timeout in all other cases, even on a TASK_FAILED.
        if (!instance.isProvisioned && !instance.isScheduled) {
          provisionTimeouts.get(instanceId).foreach(_.cancel())
          provisionTimeouts -= instanceId
        }
        logger.info(s"Synced single $instanceId from InstanceTracker: $instance")
      case None =>
<<<<<<< HEAD
        logger.info(s"Instance $instanceId does not exist in InstanceTracker - removing it from internal state.")
        removeInstanceFromInternalState(instanceId)
=======
        instanceMap -= instanceId
        provisionTimeouts.get(instanceId).foreach(_.cancel())
        provisionTimeouts -= instanceId
        logger.info(s"$instanceId does not exist in InstanceTracker - removing it from internal state.")
>>>>>>> d6c843eb
    }
  }

  def removeInstanceFromInternalState(instanceId: Instance.Id): Unit = {
    instanceMap -= instanceId
    provisionTimeouts.get(instanceId).foreach(_.cancel())
    provisionTimeouts -= instanceId
  }

  /**
    * Mutate internal state in response to having matched an instanceOp.
    *
    * @param instanceOp The instanceOp that is to be applied to on a previously
    *     received offer
    * @param offer The offer that could be matched successfully.
    * @param promise Promise that tells offer matcher that the offer has been accepted.
    */
  private[this] def handleInstanceOp(instanceOp: InstanceOp, offer: Mesos.Offer, promise: Promise[MatchedInstanceOps]): Unit = {

    // Mark instance in internal map as provisioned
    instanceOp.stateOp match {
      case InstanceUpdateOperation.Provision(instance) =>
        assert(instanceMap.contains(instance.instanceId), s"Internal task launcher state did not include provisioned instance ${instance.instanceId}")
        instanceMap += instance.instanceId -> instance
        scheduleTaskOpTimeout(context, instanceOp)
        logger.info(s"Updated instance map to ${instanceMap.values.map(i => i.instanceId -> i.state.condition)}")
      case InstanceUpdateOperation.Reserve(instance) =>
        assert(instanceMap.contains(instance.instanceId), s"Internal task launcher state did not include reserved instance ${instance.instanceId}")
        instanceMap += instance.instanceId -> instance
        scheduleTaskOpTimeout(context, instanceOp)
        logger.info(s"Updated instance map to ${instanceMap.values.map(i => i.instanceId -> i.state.condition)}")
      case other =>
        logger.info(s"Unexpected updated operation $other")
    }

    OfferMatcherRegistration.manageOfferMatcherStatus()

    logger.info(s"Request ${instanceOp.getClass.getSimpleName} for instance '${instanceOp.instanceId.idString}', version '${runSpec.version}'. $status")
    promise.trySuccess(MatchedInstanceOps(offer.getId, Seq(InstanceOpWithSource(myselfAsLaunchSource, instanceOp))))
  }

  private[this] def scheduleTaskOpTimeout(
    context: ActorContext,
    instanceOp: InstanceOp): Unit =
    {
      import context.dispatcher
      val message: InstanceOpSourceDelegate.InstanceOpRejected = InstanceOpSourceDelegate.InstanceOpRejected(
        instanceOp, TaskLauncherActor.OfferOperationRejectedTimeoutReason
      )
      val scheduledProvisionTimeout = context.system.scheduler.scheduleOnce(config.taskOpNotificationTimeout().milliseconds, self, message)
      provisionTimeouts += instanceOp.instanceId -> scheduledProvisionTimeout
    }

  private[this] def backoffActive: Boolean = backOffUntil.forall(_ > clock.now())
  private[this] def shouldLaunchInstances: Boolean = scheduledInstances.nonEmpty && !backoffActive

  private[this] def status: String = {
    val backoffStr = backOffUntil match {
      case Some(until) if until > clock.now() => s"currently waiting for backoff($until)"
      case _ => "not backing off"
    }

    val inFlight = inFlightInstanceOperations.size
    val launchedInstances = instanceMap.values.filterNot(_.isProvisioned).count(_.isActive)
    s"$instancesToLaunch instancesToLaunch, $inFlight in flight, $launchedInstances confirmed. $backoffStr"
  }

  /** Manage registering this actor as offer matcher. Only register it if there are empty reservations or scheduled instances. */
  private[this] object OfferMatcherRegistration {
    private[this] val myselfAsOfferMatcher: OfferMatcher = {
      //set the precedence only, if this app is resident
      new ActorOfferMatcher(self, if (runSpec.isResident) Some(runSpec.id) else None)
    }
    private[this] var registeredAsMatcher = false

    /** Register/unregister as necessary */
    def manageOfferMatcherStatus(): Unit = {
      val shouldBeRegistered = shouldLaunchInstances

      if (shouldBeRegistered && !registeredAsMatcher) {
        logger.debug(s"Registering for ${runSpec.id}, ${runSpec.version}.")
        offerMatcherManager.addSubscription(myselfAsOfferMatcher)(context.dispatcher)
        registeredAsMatcher = true
      } else if (!shouldBeRegistered && registeredAsMatcher) {
        if (instancesToLaunch > 0) {
          logger.info(s"Backing off due to task failures. Stop receiving offers for ${runSpec.id}, ${runSpec.version}")
        } else {
          logger.info(s"No tasks left to launch. Stop receiving offers for ${runSpec.id}, ${runSpec.version}")
        }
        unregister()
      }
    }

    def unregister(): Unit = {
      if (registeredAsMatcher) {
        logger.info("Deregister as matcher.")
        offerMatcherManager.removeSubscription(myselfAsOfferMatcher)(context.dispatcher)
        registeredAsMatcher = false
      }
    }
  }
}<|MERGE_RESOLUTION|>--- conflicted
+++ resolved
@@ -332,15 +332,8 @@
         }
         logger.info(s"Synced single $instanceId from InstanceTracker: $instance")
       case None =>
-<<<<<<< HEAD
         logger.info(s"Instance $instanceId does not exist in InstanceTracker - removing it from internal state.")
         removeInstanceFromInternalState(instanceId)
-=======
-        instanceMap -= instanceId
-        provisionTimeouts.get(instanceId).foreach(_.cancel())
-        provisionTimeouts -= instanceId
-        logger.info(s"$instanceId does not exist in InstanceTracker - removing it from internal state.")
->>>>>>> d6c843eb
     }
   }
 
