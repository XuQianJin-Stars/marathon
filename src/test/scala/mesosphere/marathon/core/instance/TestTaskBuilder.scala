--- conflicted
+++ resolved
@@ -49,21 +49,6 @@
     this.copy(task = Some(TestTaskBuilder.Helper.residentLaunchedTask(instance.instanceId.runSpecId, Some(taskId))))
   }
 
-<<<<<<< HEAD
-=======
-  def taskReserved(containerName: Option[String] = None): TestTaskBuilder = {
-    val instance = instanceBuilder.getInstance()
-    val taskId = Task.Id(instance.instanceId, maybeMesosContainerByName(containerName))
-    this.copy(task = Some(TestTaskBuilder.Helper.residentReservedTask(instance.instanceId.runSpecId, Some(taskId))))
-  }
-
-  def taskResidentReserved(): TestTaskBuilder = {
-    val instance = instanceBuilder.getInstance()
-    val taskId = Task.Id(instance.instanceId)
-    this.copy(task = Some(TestTaskBuilder.Helper.residentReservedTask(instance.instanceId.runSpecId, Some(taskId))))
-  }
-
->>>>>>> e897f32c
   def taskUnreachable(): TestTaskBuilder = {
     val instance = instanceBuilder.getInstance()
     val taskId = Task.Id(instance.instanceId)
@@ -293,18 +278,6 @@
       )
     }
 
-<<<<<<< HEAD
-=======
-    def residentReservedTask(appId: PathId, maybeTaskId: Option[Task.Id] = None): Task = {
-      val instanceId = Instance.Id.forRunSpec(appId)
-      val taskId = maybeTaskId.getOrElse(Task.Id(instanceId))
-      Task(
-        taskId = taskId,
-        status = Task.Status(Timestamp.now(), condition = Condition.Reserved, networkInfo = NetworkInfoPlaceholder()),
-        runSpecVersion = Timestamp.now())
-    }
-
->>>>>>> e897f32c
     def residentLaunchedTask(appId: PathId, maybeTaskId: Option[Task.Id] = None): Task = {
       val now = Timestamp.now()
       val instanceId = Instance.Id.forRunSpec(appId)
