--- conflicted
+++ resolved
@@ -10,10 +10,6 @@
 import mesosphere.marathon.core.instance.{Goal, Instance, TestInstanceBuilder}
 import mesosphere.marathon.core.task.bus.{MesosTaskStatusTestHelper, TaskStatusUpdateTestHelper}
 import mesosphere.marathon.core.task.state.TaskConditionMapping
-<<<<<<< HEAD
-import mesosphere.marathon.core.task.tracker.InstanceTracker.InstancesBySpec
-=======
->>>>>>> d7f302d7
 import mesosphere.marathon.core.task.{Task, TaskCondition}
 import mesosphere.marathon.state.{AppDefinition, PathId, Timestamp}
 import mesosphere.marathon.test.SettableClock
@@ -31,12 +27,7 @@
 
   "InstanceUpdateOpResolver" should {
     "ForceExpunge for an unknown task" in new Fixture {
-<<<<<<< HEAD
-      val instancesBySpec = InstancesBySpec.empty
-      val stateChange = updateOpResolver.resolve(instancesBySpec, InstanceUpdateOperation.ForceExpunge(notExistingInstanceId))
-=======
       val stateChange = updateOpResolver.resolve(None, InstanceUpdateOperation.ForceExpunge(notExistingInstanceId))
->>>>>>> d7f302d7
 
       Then("result in a Noop")
       stateChange shouldBe a[InstanceUpdateEffect.Noop]
@@ -45,17 +36,10 @@
     // this case is actually a little constructed, as the task will be loaded before and will fail if it doesn't exist
     "MesosUpdate for an unknown task" in new Fixture {
       Given("The instance is unknown")
-<<<<<<< HEAD
-      val instancesBySpec = InstancesBySpec.empty
-
-      When("call taskTracker.task")
-      val stateChange = updateOpResolver.resolve(instancesBySpec, InstanceUpdateOperation.MesosUpdate(
-=======
       val instance = Option.empty[Instance]
 
       When("call taskTracker.task")
       val stateChange = updateOpResolver.resolve(instance, InstanceUpdateOperation.MesosUpdate(
->>>>>>> d7f302d7
         instance = existingInstance,
         mesosStatus = MesosTaskStatusTestHelper.running(),
         now = Timestamp(0)))
@@ -68,19 +52,11 @@
       reason <- TaskConditionMapping.Unreachable
     ) {
       s"TASK_LOST update with $reason indicating a TemporarilyUnreachable" in new Fixture {
-<<<<<<< HEAD
-        val instancesBySpec = InstancesBySpec.forInstances(existingInstance)
-
-        When("we resolve the update")
-        val operation = TaskStatusUpdateTestHelper.lost(reason, existingInstance).operation
-        val effect = updateOpResolver.resolve(instancesBySpec, operation)
-=======
         val instance = Some(existingInstance)
 
         When("we resolve the update")
         val operation = TaskStatusUpdateTestHelper.lost(reason, existingInstance).operation
         val effect = updateOpResolver.resolve(instance, operation)
->>>>>>> d7f302d7
 
         Then("result in an Update with the correct status")
         inside(effect) {
@@ -94,20 +70,12 @@
       reason <- TaskConditionMapping.Gone
     ) {
       s"TASK_LOST update with $reason indicating a task won't come" in new Fixture {
-<<<<<<< HEAD
-        val instancesBySpec = InstancesBySpec.forInstances(existingInstance)
-=======
         val instance = Some(existingInstance)
->>>>>>> d7f302d7
 
         When("we resolve the update")
         val stateOp: InstanceUpdateOperation.MesosUpdate = TaskStatusUpdateTestHelper.lost(
           reason, existingInstance).operation.asInstanceOf[InstanceUpdateOperation.MesosUpdate]
-<<<<<<< HEAD
-        val stateChange = updateOpResolver.resolve(instancesBySpec, stateOp)
-=======
         val stateChange = updateOpResolver.resolve(instance, stateOp)
->>>>>>> d7f302d7
 
         Then("result in an Update with the correct status")
         stateChange shouldBe a[InstanceUpdateEffect.Update]
@@ -131,11 +99,7 @@
 
         val events = eventsGenerator.events(
           expectedState, Some(updatedTask), stateOp.now, previousCondition = Some(existingInstance.state.condition))
-<<<<<<< HEAD
-        stateChange shouldEqual InstanceUpdateEffect.Update(expectedState, Some(existingInstance), events)
-=======
-        stateChange shouldEqual InstanceUpdateEffect.Expunge(expectedState, events)
->>>>>>> d7f302d7
+        stateChange shouldEqual InstanceUpdateEffect.Update(expectedState, instance, events)
       }
     }
 
@@ -143,37 +107,22 @@
       reason <- TaskConditionMapping.Unreachable
     ) {
       s"a TASK_LOST update with an unreachable $reason but a message saying that the task is unknown to the slave " in new Fixture {
-<<<<<<< HEAD
-        val instancesBySpec = InstancesBySpec.forInstances(existingInstance)
-=======
         val instance = Some(existingInstance)
->>>>>>> d7f302d7
 
         When("we resolve the update")
         val message = "Reconciliation: Task is unknown to the slave"
         val stateOp: InstanceUpdateOperation.MesosUpdate = TaskStatusUpdateTestHelper.lost(
           reason, existingInstance, Some(message)).operation.asInstanceOf[InstanceUpdateOperation.MesosUpdate]
-<<<<<<< HEAD
-        val stateChange = updateOpResolver.resolve(instancesBySpec, stateOp)
+        val stateChange = updateOpResolver.resolve(instance, stateOp)
 
         Then("result in an expunge")
         stateChange shouldBe a[InstanceUpdateEffect.Update]
-=======
-        val stateChange = updateOpResolver.resolve(instance, stateOp)
-
-        Then("result in an expunge")
-        stateChange shouldBe a[InstanceUpdateEffect.Expunge]
->>>>>>> d7f302d7
       }
     }
 
     "a subsequent TASK_LOST update with another reason" in new Fixture {
       val lostInstance = TestInstanceBuilder.newBuilder(appId).addTaskLost().getInstance()
-<<<<<<< HEAD
-      val instancesBySpec = InstancesBySpec.forInstances(lostInstance)
-=======
       val instance = Some(lostInstance)
->>>>>>> d7f302d7
       val reason = mesos.Protos.TaskStatus.Reason.REASON_SLAVE_DISCONNECTED
       val taskId = Task.Id.forInstanceId(lostInstance.instanceId)
       val mesosStatus = MesosTaskStatusTestHelper.mesosStatus(
@@ -185,94 +134,52 @@
       When("we resolve the update")
       val marathonTaskCondition = TaskCondition(mesosStatus)
       val stateOp = InstanceUpdateOperation.MesosUpdate(lostInstance, marathonTaskCondition, mesosStatus, clock.now())
-<<<<<<< HEAD
-      val stateChange = updateOpResolver.resolve(instancesBySpec, stateOp)
-=======
       val stateChange = updateOpResolver.resolve(instance, stateOp)
->>>>>>> d7f302d7
 
       Then("result in an noop and not update the timestamp")
       stateChange shouldBe a[InstanceUpdateEffect.Noop]
     }
 
     "a subsequent TASK_LOST update with a message saying that the task is unknown to the slave" in new Fixture {
-<<<<<<< HEAD
-      val instancesBySpec = InstancesBySpec.forInstances(unreachableInstance)
-=======
       val instance = Some(unreachableInstance)
->>>>>>> d7f302d7
 
       When("we resolve the update")
       val reason = mesos.Protos.TaskStatus.Reason.REASON_RECONCILIATION
       val maybeMessage = Some("Reconciliation: Task is unknown to the slave")
       val stateOp: InstanceUpdateOperation.MesosUpdate = TaskStatusUpdateTestHelper.lost(
         reason, unreachableInstance, maybeMessage).operation.asInstanceOf[InstanceUpdateOperation.MesosUpdate]
-<<<<<<< HEAD
-      val stateChange = updateOpResolver.resolve(instancesBySpec, stateOp)
+
+      val stateChange = updateOpResolver.resolve(instance, stateOp)
 
       Then("result in an expunge")
       stateChange shouldBe a[InstanceUpdateEffect.Update]
     }
 
     "ReservationTimeout for an unknown instance" in new Fixture {
-      val instancesBySpec = InstancesBySpec.empty
-
-      When("we resolve the update")
-      val stateChange = updateOpResolver.resolve(instancesBySpec, InstanceUpdateOperation.ReservationTimeout(notExistingInstanceId))
-=======
-      val stateChange = updateOpResolver.resolve(instance, stateOp)
-
-      Then("result in an expunge")
-      stateChange shouldBe a[InstanceUpdateEffect.Expunge]
-    }
-
-    "ReservationTimeout for an unknown instance" in new Fixture {
-
       When("we resolve the update")
       val stateChange = updateOpResolver.resolve(None, InstanceUpdateOperation.ReservationTimeout(notExistingInstanceId))
->>>>>>> d7f302d7
 
       Then("result in a Failure")
       stateChange shouldBe a[InstanceUpdateEffect.Failure]
     }
 
     "Processing a Schedule for an existing instanceId" in new Fixture {
-<<<<<<< HEAD
-      val instancesBySpec = InstancesBySpec.forInstances(existingInstance)
-
-      When("call taskTracker.task")
-      val stateChange = updateOpResolver.resolve(instancesBySpec, InstanceUpdateOperation.Schedule(existingInstance))
-=======
-
       When("call taskTracker.task")
       val stateChange = updateOpResolver.resolve(Some(existingInstance), InstanceUpdateOperation.Schedule(existingInstance))
->>>>>>> d7f302d7
 
       Then("result in a Failure")
       stateChange shouldBe a[InstanceUpdateEffect.Failure]
     }
 
     "Processing a Reserve for an existing instanceId" in new Fixture {
-<<<<<<< HEAD
-      val instancesBySpec = InstancesBySpec.forInstances(reservedInstance)
-
-      val stateChange = updateOpResolver.resolve(instancesBySpec, InstanceUpdateOperation.Reserve(reservedInstance))
-=======
-
       val stateChange = updateOpResolver.resolve(Some(reservedInstance), InstanceUpdateOperation.Reserve(reservedInstance))
->>>>>>> d7f302d7
 
       Then("result in an Update")
       stateChange shouldBe an[InstanceUpdateEffect.Update]
     }
 
     "Revert" in new Fixture {
-<<<<<<< HEAD
-      val instancesBySpec = InstancesBySpec.forInstances(reservedInstance)
-      val stateChange = updateOpResolver.resolve(instancesBySpec, InstanceUpdateOperation.Revert(reservedInstance))
-=======
       val stateChange = updateOpResolver.resolve(Some(reservedInstance), InstanceUpdateOperation.Revert(reservedInstance))
->>>>>>> d7f302d7
 
       Then("result in an Update")
       stateChange shouldEqual InstanceUpdateEffect.Update(reservedInstance, None, events = Nil)
@@ -283,90 +190,49 @@
     "Processing a TASK_FAILED update for running task" in new Fixture {
       val builder = TestInstanceBuilder.newBuilder(appId)
       val instance = builder.addTaskRunning().getInstance()
-<<<<<<< HEAD
-      val instancesBySpec = InstancesBySpec.forInstances(instance)
+
       val update = TaskStatusUpdateTestHelper.failed(instance)
-      val stateChange = updateOpResolver.resolve(instancesBySpec, update.operation)
-
-      Then("result in an expunge")
-      stateChange shouldBe a[InstanceUpdateEffect.Update]
-=======
-      val update = TaskStatusUpdateTestHelper.failed(instance)
-      val stateChange = updateOpResolver.resolve(Some(instance), update.operation)
-
-      Then("result in an expunge")
-      stateChange shouldBe a[InstanceUpdateEffect.Expunge]
->>>>>>> d7f302d7
+      val stateChange = updateOpResolver.resolve(Some(instance), update.operation)
+
+      Then("result in an expunge")
+      stateChange shouldBe a[InstanceUpdateEffect.Update]
     }
 
     "Processing a TASK_GONE update for a running task" in new Fixture {
       val builder = TestInstanceBuilder.newBuilder(appId)
       val instance = builder.addTaskRunning().getInstance()
-<<<<<<< HEAD
-      val instancesBySpec = InstancesBySpec.forInstances(instance)
       val update = TaskStatusUpdateTestHelper.gone(instance)
-      val stateChange = updateOpResolver.resolve(instancesBySpec, update.operation)
-
-      Then("result in an expunge")
-      stateChange shouldBe a[InstanceUpdateEffect.Update]
-=======
-      val update = TaskStatusUpdateTestHelper.gone(instance)
-      val stateChange = updateOpResolver.resolve(Some(instance), update.operation)
-
-      Then("result in an expunge")
-      stateChange shouldBe a[InstanceUpdateEffect.Expunge]
->>>>>>> d7f302d7
+      val stateChange = updateOpResolver.resolve(Some(instance), update.operation)
+
+      Then("result in an expunge")
+      stateChange shouldBe a[InstanceUpdateEffect.Update]
     }
 
     "Processing a TASK_DROPPED update for a staging task" in new Fixture {
       val builder = TestInstanceBuilder.newBuilder(appId)
       val instance = builder.addTaskStaged().getInstance()
-<<<<<<< HEAD
-      val instancesBySpec = InstancesBySpec.forInstances(instance)
       val update = TaskStatusUpdateTestHelper.dropped(instance)
-      val stateChange = updateOpResolver.resolve(instancesBySpec, update.operation)
-
-      Then("result in an expunge")
-      stateChange shouldBe a[InstanceUpdateEffect.Update]
-=======
+      val stateChange = updateOpResolver.resolve(Some(instance), update.operation)
+
+      Then("result in an expunge")
+      stateChange shouldBe a[InstanceUpdateEffect.Update]
+    }
+
+    "Processing a TASK_DROPPED update for a starting task" in new Fixture {
+      val builder = TestInstanceBuilder.newBuilder(appId)
+      val instance = builder.addTaskStarting().getInstance()
       val update = TaskStatusUpdateTestHelper.dropped(instance)
       val stateChange = updateOpResolver.resolve(Some(instance), update.operation)
 
       Then("result in an expunge")
-      stateChange shouldBe a[InstanceUpdateEffect.Expunge]
->>>>>>> d7f302d7
-    }
-
-    "Processing a TASK_DROPPED update for a starting task" in new Fixture {
-      val builder = TestInstanceBuilder.newBuilder(appId)
-      val instance = builder.addTaskStarting().getInstance()
-<<<<<<< HEAD
-      val instancesBySpec = InstancesBySpec.forInstances(instance)
-      val update = TaskStatusUpdateTestHelper.dropped(instance)
-      val stateChange = updateOpResolver.resolve(instancesBySpec, update.operation)
-
-      Then("result in an expunge")
-      stateChange shouldBe a[InstanceUpdateEffect.Update]
-=======
-      val update = TaskStatusUpdateTestHelper.dropped(instance)
-      val stateChange = updateOpResolver.resolve(Some(instance), update.operation)
-
-      Then("result in an expunge")
-      stateChange shouldBe a[InstanceUpdateEffect.Expunge]
->>>>>>> d7f302d7
+      stateChange shouldBe a[InstanceUpdateEffect.Update]
     }
 
     "Processing a TASK_UNREACHABLE update for a staging task" in new Fixture {
       val builder = TestInstanceBuilder.newBuilder(appId)
       val instance = builder.addTaskStaged().getInstance()
-<<<<<<< HEAD
-      val instancesBySpec = InstancesBySpec.forInstances(instance)
       val update = TaskStatusUpdateTestHelper.unreachable(instance)
-      val stateChange = updateOpResolver.resolve(instancesBySpec, update.operation)
-=======
-      val update = TaskStatusUpdateTestHelper.unreachable(instance)
-      val stateChange = updateOpResolver.resolve(Some(instance), update.operation)
->>>>>>> d7f302d7
+      val stateChange = updateOpResolver.resolve(Some(instance), update.operation)
 
       Then("result in an update")
       inside(stateChange) {
@@ -378,14 +244,8 @@
     "Processing a TASK_UNREACHABLE update for a starting task" in new Fixture {
       val builder = TestInstanceBuilder.newBuilder(appId)
       val instance = builder.addTaskStarting().getInstance()
-<<<<<<< HEAD
-      val instancesBySpec = InstancesBySpec.forInstances(instance)
       val update = TaskStatusUpdateTestHelper.unreachable(instance)
-      val stateChange = updateOpResolver.resolve(instancesBySpec, update.operation)
-=======
-      val update = TaskStatusUpdateTestHelper.unreachable(instance)
-      val stateChange = updateOpResolver.resolve(Some(instance), update.operation)
->>>>>>> d7f302d7
+      val stateChange = updateOpResolver.resolve(Some(instance), update.operation)
 
       Then("result in an update")
       stateChange shouldBe a[InstanceUpdateEffect.Update]
@@ -398,14 +258,8 @@
     "Processing a TASK_UNREACHABLE update for a running task" in new Fixture {
       val builder = TestInstanceBuilder.newBuilder(appId)
       val instance = builder.addTaskRunning().getInstance()
-<<<<<<< HEAD
-      val instancesBySpec = InstancesBySpec.forInstances(instance)
       val update = TaskStatusUpdateTestHelper.unreachable(instance)
-      val stateChange = updateOpResolver.resolve(instancesBySpec, update.operation)
-=======
-      val update = TaskStatusUpdateTestHelper.unreachable(instance)
-      val stateChange = updateOpResolver.resolve(Some(instance), update.operation)
->>>>>>> d7f302d7
+      val stateChange = updateOpResolver.resolve(Some(instance), update.operation)
 
       Then("result in an update")
       inside(stateChange) {
@@ -417,30 +271,16 @@
     "Processing a TASK_UNKNOWN update for an unreachable task" in new Fixture {
       val builder = TestInstanceBuilder.newBuilder(appId)
       val instance = builder.addTaskUnreachable().getInstance()
-<<<<<<< HEAD
-      val instancesBySpec = InstancesBySpec.forInstances(instance)
       val update = TaskStatusUpdateTestHelper.unknown(instance)
-      val stateChange = updateOpResolver.resolve(instancesBySpec, update.operation)
-
-      Then("result in an expunge")
-      stateChange shouldBe a[InstanceUpdateEffect.Update]
-=======
-      val update = TaskStatusUpdateTestHelper.unknown(instance)
-      val stateChange = updateOpResolver.resolve(Some(instance), update.operation)
-
-      Then("result in an expunge")
-      stateChange shouldBe a[InstanceUpdateEffect.Expunge]
->>>>>>> d7f302d7
+      val stateChange = updateOpResolver.resolve(Some(instance), update.operation)
+
+      Then("result in an expunge")
+      stateChange shouldBe a[InstanceUpdateEffect.Update]
     }
 
     "move instance to scheduled state when previously reserved" in new Fixture {
       val version = Timestamp(clock.instant())
-<<<<<<< HEAD
-      val instancesBySpec = InstancesBySpec.forInstances(reservedInstance)
-      val stateChange = updateOpResolver.resolve(instancesBySpec, RescheduleReserved(reservedInstance, version))
-=======
       val stateChange = updateOpResolver.resolve(Some(reservedInstance), RescheduleReserved(reservedInstance, version))
->>>>>>> d7f302d7
 
       inside(stateChange) {
         case update: Update =>
